<div align="center">

<!-- <!-- <h1 style="color: #33A6B8; font-family: Helvetica"> OmniLMM </h1> -->

<img src="./assets/title-2.png" width="200em" ></img> 

**Large multi-modal models for strong performance and efficient deployment**
<p align="center">
  OmniLMM-3B  <a href="https://huggingface.co/openbmb/MiniCPM-V/">🤗</a> <a href="http://120.92.209.146:80/">🤖</a> |
  OmniLMM-12B <a href="https://huggingface.co/openbmb/OmniLMM-12B/">🤗</a> <a href="http://120.92.209.146:8081">🤖</a>
</p>

</div>


**OmniLMM** is a family of open-source large multimodal models (LMMs) adept at vision & language modeling. The model processes images and text inputs and delivers high-quality text outputs. We release two featured versions of OmniLMM that are targeted at **strong performance and efficient deployment**:

- **OmniLMM-12B**: Leading performance among comparable-sized models on multiple benchmarks.

- **OmniLMM-3B**: Frontier end device multi-modal conversation with promising performance.


[中文文档](./README_zh.md)

## Contents
- [Contents](#contents)
- [OmniLMM-12B](#omnilmm-12b)
  - [Evaluation](#evaluation)
  - [Examples](#examples)
- [OmniLMM-3B](#omnilmm-3b)
  - [Evaluation](#evaluation-1)
  - [Examples](#examples-1)
- [Demo](#demo)
- [Install](#install)
- [Inference](#inference)
  - [Model Zoo](#model-zoo)
  - [Multi-turn Conversation](#multi-turn-conversation)
- [✅ TODO](#-todo)
- [Model License](#model-license)
- [Statement](#statement)
- [🏫 Institutions](#-institutions)

## OmniLMM-12B
**OmniLMM-12B** is the most capable version. The model is built based on EVA02-5B and Zephyr-7B-β, connected with a perceiver resampler layer, and trained on multimodal data in a curriculum fashion. The model has three notable features:

- 🔥 **Strong Performance.** 

<<<<<<< HEAD
  OmniLMM-12B achieves **leading performance** among models with comparable sizes, surpassing established LMMs on multiple benchmarks (including MME, MMBench, SEED-Bench, etc). The model endows **rich multimodal world knowledge**.
=======
  OmniLMM-12B achieves **leading performance** among models with comparable sizes, surpassing established LMMs on multiple benchmarks (including MME, MMBench, SEED-Bench, etc). 
>>>>>>> eba5f790

- 🏆 **Trustworthy Behavior.** 

  LMMs are known for suffering from hallucination, often generating text that is not factually grounded in images (e.g., faithfully describing non-existing objects in images). OmniLMM-12B is **the first state-of-the-art open-source LMM aligned via multimodal RLHF for trustworthy behavior** (using our recent [RLHF-V](https://rlhf-v.github.io/) technique). It **ranks #1** among open-source models on [MMHal-Bench](https://huggingface.co/datasets/Shengcao1006/MMHal-Bench), and **outperforms GPT-4V** on [Object HalBench](https://arxiv.org/abs/2312.00849).

- 🕹 **Real-time Multimodal Interaction.** 

  We combine the OmniLMM-12B and GPT-3.5 (text-only) into a **real-time multimodal interactive assistant**. The assistant accepts video streams from the camera and speech streams from the microphone and emits speech output. While still primary, we find the model can **replicate some of the fun cases shown in the Gemini Demo video, without any video edition**.


### Evaluation
<div align="center">
    <img src=assets/eval_radar.png width=50% />
</div>
<details>
<summary>Click to view results on MME, MMBench, MMMU, MMBench, MMHal-Bench, Object HalBench, SeedBench, LLaVA Bench W, MathVista. </summary>

<table>
<thead>
  <tr>
    <th align="left">Model</th>
    <th>Size</th>
    <th>MME</th>
    <th nowrap="nowrap">MMB dev (en)</th>
    <th nowrap="nowrap" >MMMU val</th>
    <th nowrap="nowrap" >MMHal-Bench</th>
    <th nowrap="nowrap" >Object HalBench</th>
    <th nowrap="nowrap" >SeedBench-I</th>
    <th>MathVista</th>
    <th nowrap="nowrap" >LLaVA Bench W</th>
  </tr>
</thead>
<tbody align="center">
  <tr>
    <td align="left">GPT-4V†</td>
    <td>-</td>
    <td>1409</td>
    <td>75.1 </td>
    <td>56.8</td>
    <td>3.53 / 70.8</td>
    <td>86.4 / 92.7</td>
    <td>71.6 </td>
    <td>47.8 </td>
    <td>93.1 </td>
  </tr>
  <tr>
    <td nowrap="nowrap" align="left">Qwen-VL-Plus†</td>
    <td>-</td>
    <td>1681</td>
    <td>66.2 </td>
    <td>45.2</td>
    <td>- </td>
    <td>- </td>
    <td>65.7 </td>
    <td>36.0 </td>
    <td>73.7 </td>
  </tr>
  <tr>
    <td align="left">Yi-VL 6B</td>
    <td align="right">6.7B </td>
    <td>- </td>
    <td>68.2 </td>
    <td>39.1 </td>
    <td>- </td>
    <td>- </td>
    <td>66.1 </td>
    <td>28.0 </td>
    <td>39.9 </td>
  </tr>
  <tr>
    <td nowrap="nowrap" align="left" >Qwen-VL-Chat</td>
    <td align="right">9.6B</td>
    <td>1488</td>
    <td>60.6 </td>
    <td>35.9</td>
    <td>2.93 / 59.4</td>
    <td>56.2 / 80.0</td>
    <td>64.8 </td>
    <td>33.8 </td>
    <td>67.7 </td>
  </tr>
  <tr>
    <td align="left" >CogVLM</td>
    <td align="right">17.4B</td>
    <td>1438</td>
    <td>63.7 </td>
    <td>32.1 </td>
    <td>2.68 / 52.1 </td>
    <td>73.6 / 87.4 </td>
    <td>68.8 </td>
    <td>34.7 </td>
    <td>73.9 </td>
  </tr>
  <tr>
    <td align="left" >LLaVA 1.5</td>
    <td align="right">13.6B </td>
    <td>1531 </td>
    <td>68.2 </td>
    <td>36.4 </td>
    <td>2.71 / 51.0 </td>
    <td>53.7 / 77.4 </td>
    <td>68.1 </td>
    <td>26.4 </td>
    <td>64.6 </td>
  </tr>
  <tr>
    <td nowrap="nowrap" align="left" ><b>OmniLMM-12B</b></td>
    <td align="right">11.6B </td>
    <td>1637 </td>
    <td>71.6 </td>
    <td>40.7 </td>
    <td>3.45 / 68.8 </td>
    <td>90.3 / 95.5 </td>
    <td>71.1 </td>
    <td>34.9 </td>
    <td>72.0 </td>
  </tr>
</tbody>
</table>
<small>†: Proprietary models</small>
</details>

### Examples

<table align="center" >
  <p align="center" > 
    <img src="assets/omnilmm-12b-examples_2.png" />
  </p>
</table>


We combine the OmniLMM-12B and GPT-3.5 (text-only) into a **real-time multimodal interactive assistant**. Video frames are described in text using OmniLMM-12B, and ChatGPT 3.5 (text-only) is employed to generate response according to the descriptions and user prompts. The demo video is a raw recording without edition. 

<div align="center" >
  <video controls src="https://github.com/OpenBMB/OmniLMM/assets/157115220/c1fd3562-1ab1-4534-8139-79e9137b5398" type="video/mp4" width=80%/>
</div>

## OmniLMM-3B
**OmniLMM-3B** (i.e., MiniCPM-V) is an efficient version with promising performance for deployment. The model is built based on SigLip-400M and [MiniCPM-2.4B](https://github.com/OpenBMB/MiniCPM/), connected by a perceiver resampler. Notable features of OmniLMM-3B include:

- ⚡️ **High Efficiency.** 

  OmniLMM-3B can be **efficiently deployed on most GPU cards and personal computers**, and **even on end devices such as mobile phones**. In terms of visual encoding, we compress the image representations into 64 tokens via a perceiver resampler, which is significantly fewer than other LMMs based on MLP architecture (typically > 512 tokens). This allows OmniLMM-3B to operate with **much less memory cost and higher speed during inference**.

- 🔥 **Promising Performance.** 

  OmniLMM-3B achieves **state-of-the-art performance** on multiple benchmarks (including MMMU, MME, and MMbech, etc) among models with comparable sizes, surpassing existing LMMs built on Phi-2. It even **achieves comparable or better performance than the 9.6B Qwen-VL-Chat**.

- 🙌 **Bilingual Support.** 

  OmniLMM-3B is **the first edge-deployable LMM supporting bilingual multimodal interaction in English and Chinese**. This is achieved by generalizing multimodal capabilities across languages, a technique from our ICLR 2024 spotlight [paper](https://arxiv.org/abs/2308.12038).

### Evaluation

<div align="center">

<table style="margin: 0px auto;">
<thead>
  <tr>
    <th align="left">Model</th>
    <th>Size</th>
    <th>MME</th>
    <th nowrap="nowrap" >MMB dev (en)</th>
    <th nowrap="nowrap" >MMB dev (zh)</th>
    <th nowrap="nowrap" >MMMU val</th>
    <th nowrap="nowrap" >CMMMU val</th>
  </tr>
</thead>
<tbody align="center">
  <tr>
    <td align="left">LLaVA-Phi</td>
    <td align="right">3B</td>
    <td>1335</td>
    <td>59.8</td>
    <td>- </td>
    <td>- </td>
    <td>- </td>
  </tr>
  <tr>
    <td nowrap="nowrap" align="left">MobileVLM</td>
    <td align="right">3B</td>
    <td>1289</td>
    <td>59.6</td>
    <td>- </td>
    <td>- </td>
    <td>- </td>
  </tr>
  <tr>
    <td nowrap="nowrap" align="left" >Imp-v1</td>
    <td align="right">3B</td>
    <td>1434</td>
    <td>66.5</td>
    <td>- </td>
    <td>- </td>
    <td>- </td>
  </tr>
  <tr>
    <td align="left" >Qwen-VL-Chat</td>
    <td align="right" >9.6B</td>
    <td>1487</td>
    <td>60.6 </td>
    <td>56.7 </td>
    <td>35.9 </td>
    <td>30.7 </td>
  </tr>
  <tr>
    <td nowrap="nowrap" align="left" >CogVLM</td>
    <td align="right">17.4B </td>
    <td>1438 </td>
    <td>63.7 </td>
    <td>53.8 </td>
    <td>32.1 </td>
    <td>- </td>
  </tr>
  <tr>
    <td nowrap="nowrap" align="left" ><b>OmniLMM-3B</b></td>
    <td align="right">3B </td>
    <td>1452 </td>
    <td>67.3 </td>
    <td>61.9 </td>
    <td>34.7 </td>
    <td>32.1 </td>
  </tr>
</tbody>
</table>

</div>

### Examples

We deploy OmniLLM-3B on end devices. The demo video is the raw screen recording on a OnePlus 9R without edition.

<table align="center" >
  <p align="center" > 
    <img src="assets/Snake_cn_Mushroom_en.gif" width=36%/>
  </p>
</table>

## Demo
Click here to try out the Demo of [OmniLMM-12B](http://120.92.209.146:8081) and [OmniLMM-3B](http://120.92.209.146:80).

## Install

1. Clone this repository and navigate to the source folder

```bash
git clone https://github.com/OpenBMB/OmniLMM.git
cd OmniLMM
```

2. Create conda environment

```Shell
conda create -n OmniLMM python=3.10 -y
conda activate OmniLMM
```

3. Install dependencies

```shell
pip install -r requirements.txt
```

## Inference

### Model Zoo
| Model                | Description       | Download Link |
|:----------------------|:-------------------|:---------------:|
| OmniLMM-12B | The most capable version with strong performance.   |  [🤗](https://huggingface.co/openbmb/OmniLMM-12B) &nbsp;&nbsp; [<img src="./assets/modelscope_logo.png" width="20px"></img>](https://modelscope.cn/models/OpenBMB/OmniLMM-12B/files) |
| OmniLMM-3B  | The efficient version for end device deployment.    |  [🤗](https://huggingface.co/openbmb/MiniCPM-V) &nbsp;&nbsp; [<img src="./assets/modelscope_logo.png" width="20px"></img>](https://modelscope.cn/models/OpenBMB/MiniCPM-V/files) |


### Multi-turn Conversation
Please refer to the following codes to run `OmniLMM`.

<div align="center">
<img src="assets/COCO_test2015_000000262144.jpg" width="660px">
</div>


```python
from chat import OmniLMMChat, img2base64

chat_model = OmniLMMChat('openbmb/OmniLMM-12B') # or 'openbmb/MiniCPM-V'

im_64 = img2base64('./assets/COCO_test2015_000000262144.jpg')

# First round chat 
msgs = [{"role": "user", "content": "What are the people doing?"}]

inputs = {"image": im_64, "question": json.dumps(msgs)}
answer = chat_model.process(inputs)
print(answer)

# Second round chat 
# pass history context of multi-turn conversation
msgs.append({"role": "assistant", "content": answer})
msgs.append({"role": "user", "content": "Describe the image"})

inputs = {"image": im_64, "question": json.dumps(msgs)}
answer = chat_model.process(inputs)
print(answer)
```

We can obtain the following results:
```
"The people in the image are playing baseball. One person is pitching a ball, another one is swinging a bat to hit it, and there's also an umpire present who appears to be watching the game closely."

"The image depicts a baseball game in progress. A pitcher is throwing the ball, while another player is swinging his bat to hit it. An umpire can be seen observing the play closely."
```


## ✅ TODO

- [ ] Fine-tuning support
- [ ] Local Web-UI deployment
- [ ] Code release for real-time interactive assistant
- [ ] Improved OCR capability

## Model License

The code in this repo is released according to [Apache-2.0](https://github.com/OpenBMB/MiniCPM/blob/main/LICENSE)

The usage of OmniLMMs' parameters is subject to "[General Model License Agreement - Source Notes - Publicity Restrictions - Commercial License](https://github.com/OpenBMB/General-Model-License/blob/main/通用模型许可协议-来源说明-宣传限制-商业授权.md)"

The parameters are fully open to acedemic research

Please contact cpm@modelbest.cn to obtain a written authorization for commercial uses. Free commercial use is also allowed after registration.

## Statement

As LMMs, OmniLMMs generate contents by learning a large mount of multimodal corpora, but it cannot comprehend, express personal opinions or make value judgement. Anything generated by OmniLMMs does not represent the views and positions of the model developers

We will not be liable for any problems arising from the use of OmniLMM open source models, including but not limited to data security issues, risk of public opinion, or any risks and problems arising from the misdirection, misuse, dissemination or misuse of the model.


## 🏫 Institutions

This project is developed by the following institutions:

- <img src="assets/thunlp.png" width="28px"> [THUNLP](https://nlp.csai.tsinghua.edu.cn/)
- <img src="assets/modelbest.png" width="28px"> [ModelBest](https://modelbest.cn/)
- <img src="assets/zhihu.webp" width="28px"> [Zhihu](https://www.zhihu.com/ )
<|MERGE_RESOLUTION|>--- conflicted
+++ resolved
@@ -45,11 +45,7 @@
 
 - 🔥 **Strong Performance.** 
 
-<<<<<<< HEAD
-  OmniLMM-12B achieves **leading performance** among models with comparable sizes, surpassing established LMMs on multiple benchmarks (including MME, MMBench, SEED-Bench, etc). The model endows **rich multimodal world knowledge**.
-=======
   OmniLMM-12B achieves **leading performance** among models with comparable sizes, surpassing established LMMs on multiple benchmarks (including MME, MMBench, SEED-Bench, etc). 
->>>>>>> eba5f790
 
 - 🏆 **Trustworthy Behavior.** 
 
